--- conflicted
+++ resolved
@@ -436,7 +436,7 @@
      * Force the connection pool to close regardless of whether it is or is not
      * in a {@link #isClosable() closable} state.
      */
-    protected void forceClose() {
+    protected void forceClose(){
         if(open.compareAndSet(true, false)) {
             exitConnections(available);
             exitConnections(leased);
@@ -476,14 +476,11 @@
                     exited = true;
                 }
                 catch (Exception e) {
-<<<<<<< HEAD
-=======
                     // If a shutdown hook is used to close the connection pool,
                     // its possible to run into a situation where multiple
                     // threads operating on a client connection may trigger an
                     // out-of-sequence error with Thrift. If that is the case,
                     // keep retrying...
->>>>>>> c50f0697
                     exited = false;
                 }
             }
@@ -519,8 +516,7 @@
                     "Cannot release the connection because it "
                             + "was not previously requested from this pool");
         }
-    }
-<<<<<<< HEAD
+  
 
     /**
      * Force closes the connection pool whether or not
@@ -533,6 +529,4 @@
             exitConnections(leased);
         }
     }
-=======
->>>>>>> c50f0697
 }