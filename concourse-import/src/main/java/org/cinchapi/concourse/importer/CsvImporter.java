--- conflicted
+++ resolved
@@ -85,15 +85,11 @@
 
         else if(numCommas != this.numCommas) {
             throw new IllegalArgumentException(
-<<<<<<< HEAD
+
                     "CSV file cannot be imported because the number of fields per line is different");
         }
         else {
 
-=======
-                    "CSV file cannot be imported when the "
-                            + "first line starts and ends with angle brackets");
->>>>>>> d9380ec0
         }
 
     }
